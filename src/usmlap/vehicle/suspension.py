--- conflicted
+++ resolved
@@ -40,11 +40,7 @@
     Direct actuation suspension, with one spring per corner.
     """
 
-<<<<<<< HEAD
-    suspension_type: Literal["alternative"]
-=======
     suspension_type: Literal["direct_actuation"]
->>>>>>> 3b906ec9
 
 
 SuspensionImplementation = Annotated[
